##################################################
# Class to create a modified dataset object for sensor data also containing meta information.
##################################################
# Author: Lloyd Pellatt
# Email: lp349@sussex.ac.uk
##################################################

import os
import numpy as np
import torch
from glob import glob
from torch.utils.data.dataset import Dataset
from dl_har_dataloader.dataloader_utils import paint
from .dataset_utils import sliding_window, normalize

__all__ = ["SensorDataset"]


class SensorDataset(Dataset):
    """
    A dataset class for multi-channel time-series data captured by wearable sensors.
    This class is slightly modified from the original implementation at:
     https://github.com/AdelaideAuto-IDLab/Attend-And-Discriminate
    """

    def __init__(
        self,
        dataset,
        window,
        stride,
        stride_test,
        path_processed,
        name=None,
        prefix=None,
        verbose=False,
    ):
        """
        Initialize instance.
        :param dataset: str. Name of target dataset.
        :param window: int. Sliding window size in samples.
        :param stride: int. Step size of the sliding window for training and validation data.
        :param stride_test: int. Step size of the sliding window for testing data.
        :param path_processed: str. Path to directory containing processed training, validation and test data.
        :param prefix: str. Prefix for the filename of the processed data. Options 'train', 'val', or 'test'.
        :param verbose: bool. Whether to print detailed information about the dataset when initializing.
        :param name: str. What to call this dataset (i.e. train, test, val).
        """

        self.dataset = dataset
        self.window = window
        self.stride = stride
        self.stride_test = stride_test
        self.path_processed = path_processed
        self.verbose = verbose
        self.name = name
        if name is None:
            self.name = 'No name specified'
        if prefix is None:
            self.prefix = 'No prefix specified'
<<<<<<< HEAD
            self.path_dataset = glob(os.path.join(path_processed, '*.npz'))
        elif isinstance(prefix, str):
            self.prefix = prefix
            self.path_dataset = glob(os.path.join(path_processed, f'{prefix}*.npz'))
        elif isinstance(prefix, list):
            self.prefix = prefix
            self.path_dataset = []
            for prefix in prefix:
                self.path_dataset.extend(glob(os.path.join(path_processed, f'{prefix}*.npz')))

        self.data = np.concatenate([np.load(path, allow_pickle=True)['data'] for path in self.path_dataset])
        self.target = np.concatenate([np.load(path, allow_pickle=True)['target'] for path in self.path_dataset])

        self.data = normalize(self.data)

        self.data, self.target = sliding_window(self.data, self.target, self.window, self.stride)

=======
            self.path_dataset = sorted(glob(os.path.join(path_processed, 'User_[0-9]*.npz')))
        else:
            self.path_dataset = glob(os.path.join(path_processed, f'*{prefix}*.npz'))
        data = [np.load(path, allow_pickle=True) for path in self.path_dataset]
        for i, x in enumerate(data):
            if i == 0:
                self.data = np.c_[np.full(len(x["data"]), i), x["data"]]
                self.target = x["target"]
            else:
                self.data = np.concatenate((self.data, np.c_[np.full(len(x["data"]), i), x["data"]]), axis=0)
                self.target = np.concatenate((self.target, x["target"]))

        self.num_sbj = len(np.unique(self.data[:, 0]))
>>>>>>> ec4b6304
        self.len = self.data.shape[0]
        assert self.data.shape[0] == self.target.shape[0]
        if name is None:
            print(
                paint(
                    f"Creating {self.dataset} HAR dataset of size {self.len} ..."
                )
            )
        else:
            print(
                paint(
                    f"Creating {self.dataset} {self.name} HAR dataset of size {self.len} ..."
                )
            )

        self.n_channels = self.data.shape[-1] - 1
        self.n_classes = np.unique(self.target).shape[0]


    def __len__(self):
        return self.len

    def __getitem__(self, index):

        data = torch.FloatTensor(self.data[index])
        target = torch.LongTensor([int(self.target[index])])
        idx = torch.from_numpy(np.array(index))

<<<<<<< HEAD
        return data, target, idx
=======
        return data, target, idx

    def loso_split(self, sbj):
        _data = np.c_[self.data, self.target]

        not_sbj_data = _data[_data[:, 0] != sbj]
        sbj_data = _data[_data[:, 0] == sbj]

        return not_sbj_data, sbj_data

    def alter_data(self, data, target, prefix=None):
        self.data = data
        self.target = target
        self.num_sbj = len(np.unique(self.data[:, 0]))
        self.len = data.shape[0]
        if prefix is not None:
            self.prefix = prefix
        return self

    def normalize(self, mean=None, std=None):
        self.data[:, 1:] = (self.data[:, 1:] - mean) / std
>>>>>>> ec4b6304
<|MERGE_RESOLUTION|>--- conflicted
+++ resolved
@@ -57,7 +57,6 @@
             self.name = 'No name specified'
         if prefix is None:
             self.prefix = 'No prefix specified'
-<<<<<<< HEAD
             self.path_dataset = glob(os.path.join(path_processed, '*.npz'))
         elif isinstance(prefix, str):
             self.prefix = prefix
@@ -74,22 +73,7 @@
         self.data = normalize(self.data)
 
         self.data, self.target = sliding_window(self.data, self.target, self.window, self.stride)
-
-=======
-            self.path_dataset = sorted(glob(os.path.join(path_processed, 'User_[0-9]*.npz')))
-        else:
-            self.path_dataset = glob(os.path.join(path_processed, f'*{prefix}*.npz'))
-        data = [np.load(path, allow_pickle=True) for path in self.path_dataset]
-        for i, x in enumerate(data):
-            if i == 0:
-                self.data = np.c_[np.full(len(x["data"]), i), x["data"]]
-                self.target = x["target"]
-            else:
-                self.data = np.concatenate((self.data, np.c_[np.full(len(x["data"]), i), x["data"]]), axis=0)
-                self.target = np.concatenate((self.target, x["target"]))
-
-        self.num_sbj = len(np.unique(self.data[:, 0]))
->>>>>>> ec4b6304
+        
         self.len = self.data.shape[0]
         assert self.data.shape[0] == self.target.shape[0]
         if name is None:
@@ -118,28 +102,4 @@
         target = torch.LongTensor([int(self.target[index])])
         idx = torch.from_numpy(np.array(index))
 
-<<<<<<< HEAD
         return data, target, idx
-=======
-        return data, target, idx
-
-    def loso_split(self, sbj):
-        _data = np.c_[self.data, self.target]
-
-        not_sbj_data = _data[_data[:, 0] != sbj]
-        sbj_data = _data[_data[:, 0] == sbj]
-
-        return not_sbj_data, sbj_data
-
-    def alter_data(self, data, target, prefix=None):
-        self.data = data
-        self.target = target
-        self.num_sbj = len(np.unique(self.data[:, 0]))
-        self.len = data.shape[0]
-        if prefix is not None:
-            self.prefix = prefix
-        return self
-
-    def normalize(self, mean=None, std=None):
-        self.data[:, 1:] = (self.data[:, 1:] - mean) / std
->>>>>>> ec4b6304
