--- conflicted
+++ resolved
@@ -116,9 +116,6 @@
     file_end_indices = [0]
 
     for i, filepath in enumerate(files):
-        print(files)
-        print(user)
-        print(filepath)
         if label_files is not None:
             labels_path = label_files[user][i]
             x, y = load_and_preprocess(filepath, zf, user, labels_path, dataset)
@@ -166,12 +163,8 @@
             data_y = np.array(y, dtype=np.uint8)
             print(
                 f'Saving file User_{str(user).zfill(3)}_data.npz containing data {data_x.shape}, labels {data_y.shape}')
-<<<<<<< HEAD
-            np.savez_compressed(f'{args.output_dir}/{dataset.name}/User_{str(user).zfill(3)}.npz', data=data_x, target=data_y)
-=======
-            np.savez_compressed(f'{args.output_dir}/{dataset.name}/User_{str(user).zfill(3)}_data.npz', data=data_x,
+            np.savez_compressed(f'{args.output_dir}/{dataset.name}/User_{str(user).zfill(3)}.npz', data=data_x,
                                 target=data_y)
->>>>>>> 985e948f
 
     else:
 
@@ -195,6 +188,7 @@
             else:
 
                 for split in ['train', 'test', 'val']:
+
                     data_x, data_y, _ = iter_files(dataset, zf, split)
 
                     print(
